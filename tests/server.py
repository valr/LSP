--- conflicted
+++ resolved
@@ -7,22 +7,17 @@
 To make this server reply to requests, send the $test/setResponse notification.
 
 To make this server do a request, send the $test/fakeRequest request.
-
-To make this server do a notification, send the $test/fakeNotification notification.
 
 To await a method that this server should eventually (or already has) received,
 send the $test/getReceived request. If the method was already received, it will
 return None immediately. Otherwise, it will wait for the method. You should
 have a timeout in your tests to ensure your tests won't hang forever.
 
-<<<<<<< HEAD
-=======
 To make server send out a notification, send the $test/sendNotification request
 with expected notification method in params['method'] and params in params['params'].
 Tests can await this request to make sure that they receive notification before code
 resumes (since response to request will arrive after requested notification).
 
->>>>>>> 7018c3cc
 TODO: Untested on Windows.
 TODO: It should also understand TCP, both as slave and master.
 """
@@ -327,19 +322,15 @@
         self._on_notification("exit", self._on_exit)
 
         self._on_request("$test/getReceived", self._get_received)
-<<<<<<< HEAD
         self._on_request("$test/fakeRequest", self._fake_request)
-=======
         self._on_request("$test/sendNotification", self._send_notification)
->>>>>>> 7018c3cc
         self._on_notification("$test/setResponse", self._on_set_response)
-        self._on_notification("$test/fakeNotification", self._on_fake_notification)
 
     async def _on_set_response(self, params: PayloadLike) -> None:
         if isinstance(params, dict):
             self._responses[params["method"]] = params["response"]
 
-    async def _send_notification(self, params: PayloadLike) -> None:
+    async def _send_notification(self, params: PayloadLike) -> PayloadLike:
         method, payload = self._validate_request_params(params)
         self._notify(method, payload)
         return None
@@ -354,25 +345,10 @@
                     pass
                 await self._received_cv.wait()
 
-<<<<<<< HEAD
     async def _fake_request(self, params: PayloadLike) -> PayloadLike:
-        if isinstance(params, dict):
-            method = params["method"]
-            delay = params["delay"]
-            request_params = params["params"]
-            await asyncio.sleep(delay)
-            return await self.request(method, request_params)
-        raise Error(ErrorCode.InvalidParams, 'expected dict')
-
-    async def _on_fake_notification(self, params: PayloadLike) -> None:
-        if isinstance(params, dict):
-            method = params["method"]
-            delay = params["delay"]
-            notification_params = params["params"]
-            await asyncio.sleep(delay)
-            self._notify(method, notification_params)
-        raise Error(ErrorCode.InvalidParams, 'expected dict')
-=======
+        method, payload = self._validate_request_params(params)
+        return await self.request(method, payload)
+
     def _validate_request_params(self, params: PayloadLike) -> Tuple[str, Optional[Union[Dict, List]]]:
         if not isinstance(params, dict):
             raise Error(ErrorCode.InvalidParams, "expected params to be a dictionary")
@@ -381,7 +357,6 @@
         if not isinstance(params["method"], str):
             raise Error(ErrorCode.InvalidParams, 'expected "method" key to be a string')
         return (params["method"], params.get('params'))
->>>>>>> 7018c3cc
 
     async def _initialize(self, params: PayloadLike) -> PayloadLike:
         if not isinstance(params, dict):
