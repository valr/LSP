--- conflicted
+++ resolved
@@ -1,11 +1,7 @@
 from LSP.plugin.completion import CompletionHandler
 from LSP.plugin.core.registry import is_supported_view
-<<<<<<< HEAD
 from LSP.plugin.core.typing import Any, Generator, List, Dict, Callable
-from setup import CI, SUPPORTED_SYNTAX, TextDocumentTestCase, add_config, remove_config, text_config
-=======
 from setup import SUPPORTED_SYNTAX, TextDocumentTestCase, add_config, remove_config, text_config
->>>>>>> 3152f474
 from unittesting import DeferrableTestCase
 import sublime
 
@@ -66,12 +62,6 @@
         assert self.view
         self.view.settings().set("auto_complete_selector", "text.plain")
 
-<<<<<<< HEAD
-    def await_message(self, msg: str) -> 'Generator':
-        if CI:
-            yield 500
-        yield from super().await_message(msg)
-
     def type(self, text: str) -> None:
         self.view.run_command('append', {'characters': text})
         self.view.run_command('move_to', {'to': 'eol'})
@@ -119,8 +109,6 @@
         self.view.run_command('auto_complete')
         yield lambda: self.view.is_auto_complete_visible()
 
-=======
->>>>>>> 3152f474
     def test_simple_label(self) -> 'Generator':
         yield from self.verify(
             completion_items=[{'label': 'asdf'}, {'label': 'efcgh'}],
