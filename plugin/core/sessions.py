--- conflicted
+++ resolved
@@ -1,8 +1,5 @@
-<<<<<<< HEAD
+from .. import __version__
 from .edit import parse_workspace_edit
-=======
-from .. import __version__
->>>>>>> 7018c3cc
 from .logging import debug
 from .protocol import completion_item_kinds, symbol_kinds, WorkspaceFolder, Request, Notification, Response
 from .protocol import Error, ErrorCode, TextDocumentSyncKindNone
@@ -316,9 +313,11 @@
                  config: ClientConfig) -> None:
         self.config = config
         self.manager = weakref.ref(manager)
+        self.window = manager.window()
         self.state = ClientStates.STARTING
         self.capabilities = dict()  # type: Dict[str, Any]
         self._workspace_folders = workspace_folders
+        self._progress = {}  # type: Dict[Any, Dict[str, str]]
         super().__init__(config.name, settings)
 
     def has_capability(self, capability: str) -> bool:
@@ -489,12 +488,8 @@
 
     def m_workspace_applyEdit(self, params: Any, request_id: Any) -> None:
         """handles the workspace/applyEdit request"""
-        mgr = self.manager()
-        if not mgr:
-            return self.send_error_response(request_id, Error(ErrorCode.InternalError, "no window"))
-        window = mgr.window()
         edit = params.get('edit', {})
-        window.run_command('lsp_apply_workspace_edit', {'changes': parse_workspace_edit(edit)})
+        self.window.run_command('lsp_apply_workspace_edit', {'changes': parse_workspace_edit(edit)})
         # TODO: We should ideally wait for all changes to have been applied. This is currently not "async".
         self.send_response(Response(request_id, {"applied": True}))
 
@@ -525,6 +520,44 @@
             clear_dotted_value(self.capabilities, registration_path)
         self.send_response(Response(request_id, None))
 
+    def m_window_workDoneProgress_create(self, params: Any, request_id: Any) -> None:
+        """handles the window/workDoneProgress/create request"""
+        self._progress[params['token']] = dict()
+        self.send_response(Response(request_id, None))
+
+    def m___progress(self, params: Any) -> None:
+        """handles the $/progress notification"""
+        token = params['token']
+        if token not in self._progress:
+            debug('unknown $/progress token: {}'.format(token))
+            return
+        value = params['value']
+        if value['kind'] == 'begin':
+            self._progress[token]['title'] = value['title']  # mandatory
+            self._progress[token]['message'] = value.get('message')  # optional
+            self.window.status_message(self._progress_string(token, value))
+        elif value['kind'] == 'report':
+            self.window.status_message(self._progress_string(token, value))
+        elif value['kind'] == 'end':
+            if value.get('message'):
+                status_msg = self._progress[token]['title'] + ': ' + value['message']
+                self.window.status_message(status_msg)
+            self._progress.pop(token, None)
+
+    def _progress_string(self, token: Any, value: Dict[str, Any]) -> str:
+        status_msg = self._progress[token]['title']
+        progress_message = value.get('message')  # optional
+        progress_percentage = value.get('percentage')  # optional
+        if progress_message:
+            self._progress[token]['message'] = progress_message
+            status_msg += ': ' + progress_message
+        elif self._progress[token]['message']:  # reuse last known message if not present
+            status_msg += ': ' + self._progress[token]['message']
+        if progress_percentage:
+            fmt = ' ({:.1f}%)' if isinstance(progress_percentage, float) else ' ({}%)'
+            status_msg += fmt.format(progress_percentage)
+        return status_msg
+
     def end(self) -> None:
         debug("stopping", self.config.name, "gracefully")
         self.capabilities.clear()
