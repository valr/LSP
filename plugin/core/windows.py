from .diagnostics import DiagnosticsStorage
from .edit import parse_workspace_edit
from .logging import debug, exception_log
from .message_request_handler import MessageRequestHandler
from .protocol import Notification, Response, TextDocumentSyncKindNone, TextDocumentSyncKindFull
from .sessions import Manager, Session
from .settings import client_configs
from .transports import create_transport
from .types import ClientConfig
from .types import ClientStates
from .types import config_supports_syntax
from .types import ConfigRegistry
from .types import GlobalConfigs
from .types import LanguageConfig
from .types import Settings
from .types import ViewLike
from .types import WindowLike
from .typing import Optional, List, Callable, Dict, Any, Protocol, Set, Iterable, Generator, Type
from .views import did_change, did_close, did_open, did_save, will_save
from .workspace import disable_in_project
from .workspace import enable_in_project
from .workspace import get_workspace_folders
from .workspace import ProjectFolders
from .workspace import sorted_workspace_folders
import os
import sublime
import tempfile
import threading


class SublimeLike(Protocol):

    def set_timeout_async(self, f: Callable, timeout_ms: int = 0) -> None:
        ...

    def Region(self, a: int, b: int) -> 'Any':
        ...


class DocumentHandler(Protocol):
    def add_session(self, session: Session) -> None:
        ...

    def remove_session(self, config_name: str) -> None:
        ...

    def reset(self) -> None:
        ...

    def handle_did_open(self, view: ViewLike) -> None:
        ...

    def handle_did_change(self, view: ViewLike, changes: Iterable[sublime.TextChange]) -> None:
        ...

    def purge_changes(self, view: ViewLike) -> None:
        ...

    def handle_will_save(self, view: ViewLike, reason: int) -> None:
        ...

    def handle_did_save(self, view: ViewLike) -> None:
        ...

    def handle_did_close(self, view: ViewLike) -> None:
        ...

    def has_document_state(self, file_name: str) -> bool:
        ...


_session_types = {}  # type: Dict[str, Type[Session]]


def register_session_type(session_type: Type[Session]) -> None:
    if issubclass(session_type, Session):
        try:
            name = session_type.name()
            if name not in _session_types:
                config = session_type.standard_configuration()
                _session_types[name] = session_type
                client_configs.add_external_config(config)
                client_configs.update_configs()
                debug("Registered", name)
        except Exception as ex:
            exception_log("Failed to register session type", ex)


def unregister_session_type(session_type: Type[Session]) -> None:
    name = session_type.name()
    try:
        _session_types.pop(name)
        client_configs.remove_external_config(name)
        debug("Unregistered", name)
    except KeyError:
        pass


def get_session_type(name: str) -> Type[Session]:
    global _session_types
    return _session_types.get(name, Session)


def get_active_views(window: WindowLike) -> List[ViewLike]:
    views = list()  # type: List[ViewLike]
    num_groups = window.num_groups()
    for group in range(0, num_groups):
        view = window.active_view_in_group(group)
        debug("group {} view {}".format(group, view.file_name()))
        if window.active_group() == group:
            views.insert(0, view)
        else:
            views.append(view)

    return views


class DocumentHandlerFactory(object):
    def __init__(self, sublime: Any, settings: Settings) -> None:
        self._sublime = sublime
        self._settings = settings

    def for_window(self, window: WindowLike, workspace: ProjectFolders,
                   configs: ConfigRegistry) -> DocumentHandler:
        return WindowDocumentHandler(self._sublime, self._settings, window, workspace, configs)


def nop() -> None:
    pass


class PendingBuffer:

    __slots__ = ('view', 'version', 'changes')

    def __init__(self, view: ViewLike, version: int, changes: Iterable[sublime.TextChange]) -> None:
        self.view = view
        self.version = version
        self.changes = list(changes)

    def update(self, version: int, changes: Iterable[sublime.TextChange]) -> None:
        self.version = version
        self.changes.extend(changes)


class WindowDocumentHandler(object):
    def __init__(self, sublime: Any, settings: Settings, window: WindowLike, workspace: ProjectFolders,
                 configs: ConfigRegistry) -> None:
        self._sublime = sublime
        self._settings = settings
        self._configs = configs
        self._window = window
        self._document_states = set()  # type: Set[str]
        self._pending_buffer_changes = dict()  # type: Dict[int, PendingBuffer]
        self._sessions = dict()  # type: Dict[str, List[Session]]
        self._workspace = workspace
        self.changed = nop
        self.saved = nop

    def add_session(self, session: Session) -> None:
        self._sessions.setdefault(session.config.name, []).append(session)
        self._notify_open_documents(session)

    def remove_session(self, config_name: str) -> None:
        if config_name in self._sessions:
            del self._sessions[config_name]

    def reset(self) -> None:
        for view in self._window.views():
            self.detach_view(view)
        self._document_states.clear()

    def has_document_state(self, path: str) -> bool:
        return path in self._document_states

    def _get_applicable_sessions(self, view: ViewLike) -> List[Session]:
        sessions = []  # type: List[Session]
        syntax = view.settings().get("syntax")

        for config_name, config_sessions in self._sessions.items():
            for session in config_sessions:
                if config_supports_syntax(session.config, syntax):
                    if session.handles_path(view.file_name()):
                        sessions.append(session)

        return sessions

    def _notify_open_documents(self, session: Session) -> None:
        # Note: a copy is made of self._document_states because it may be modified in another thread.
        for file_name in list(self._document_states):
            if session.handles_path(file_name):
                view = self._window.find_open_file(file_name)
                if view:
                    syntax = view.settings().get("syntax")
                    if config_supports_syntax(session.config, syntax):
                        sessions = self._get_applicable_sessions(view)
                        self._attach_view(view, sessions)
                        for session in sessions:
                            if session.should_notify_did_open():
                                self._notify_did_open(view, session)

    def _is_supported_view(self, view: ViewLike) -> bool:
        return self._configs.syntax_supported(view)

    def _config_languages(self, view: ViewLike) -> Dict[str, LanguageConfig]:
        return self._configs.syntax_config_languages(view)

    def _attach_view(self, view: ViewLike, sessions: List[Session]) -> None:
        view.settings().set("show_definitions", False)
        if self._settings.show_view_status:
            view.set_status("lsp_clients", ", ".join(session.config.name for session in sessions))

    def detach_view(self, view: ViewLike) -> None:
        view.settings().erase("show_definitions")
        view.set_status("lsp_clients", "")

    def _view_language(self, view: ViewLike, config_name: str) -> str:
        return view.settings().get('lsp_language')[config_name]

    def _set_view_languages(self, view: ViewLike, config_languages: Dict[str, LanguageConfig]) -> None:
        languages = {}
        for config_name, language in config_languages.items():
            languages[config_name] = language.id
        view.settings().set('lsp_language', languages)
        view.settings().set('lsp_active', True)

    def handle_did_open(self, view: ViewLike) -> None:
        file_name = view.file_name()
        if file_name and file_name not in self._document_states:
            config_languages = self._config_languages(view)
            if len(config_languages) > 0:
                # always register a supported document
                self._document_states.add(file_name)
                self._set_view_languages(view, config_languages)

                # the sessions may not be available yet,
                # the document will get synced when a session is added.
                sessions = self._get_applicable_sessions(view)
                self._attach_view(view, sessions)
                for session in sessions:
                    if session.should_notify_did_open():
                        self._notify_did_open(view, session)

    def _notify_did_open(self, view: ViewLike, session: Session) -> None:
        language_id = self._view_language(view, session.config.name)
        # mypy: expected sublime.View, got ViewLike
        session.send_notification(did_open(view, language_id))  # type: ignore

    def handle_did_close(self, view: ViewLike) -> None:
        file_name = view.file_name() or ""
        try:
            self._document_states.remove(file_name)
        except KeyError:
            return
        # mypy: expected sublime.View, got ViewLike
        notification = did_close(view)  # type: ignore
        for session in self._get_applicable_sessions(view):
            if session.should_notify_did_close():
                session.send_notification(notification)

    def handle_will_save(self, view: ViewLike, reason: int) -> None:
        file_name = view.file_name()
        if file_name in self._document_states:
            for session in self._get_applicable_sessions(view):
                if session.should_notify_will_save():
                    # mypy: expected sublime.View, got ViewLike
                    session.send_notification(will_save(view, reason))  # type: ignore

    def handle_did_save(self, view: ViewLike) -> None:
        file_name = view.file_name()
        if file_name in self._document_states:
            self.purge_changes(view)
            for session in self._get_applicable_sessions(view):
                if session:
                    send_did_save, include_text = session.should_notify_did_save()
                    if send_did_save:
                        # mypy: expected sublime.View, got ViewLike
                        session.send_notification(did_save(view, include_text))  # type: ignore
            self.saved()
        else:
            debug('document not tracked', file_name)

    def handle_did_change(self, view: ViewLike, changes: Iterable[sublime.TextChange]) -> None:
        buffer_id = view.buffer_id()
        change_count = view.change_count()
        pending_buffer = self._pending_buffer_changes.get(buffer_id)
        if pending_buffer is None:
            self._pending_buffer_changes[buffer_id] = PendingBuffer(view, change_count, changes)
        else:
            pending_buffer.update(change_count, changes)
        self._sublime.set_timeout_async(lambda: self.purge_did_change(buffer_id, change_count), 500)

    def purge_changes(self, view: ViewLike) -> None:
        self.purge_did_change(view.buffer_id())

    def purge_did_change(self, buffer_id: int, buffer_version: Optional[int] = None) -> None:
        pending_buffer = self._pending_buffer_changes.get(buffer_id, None)
        if pending_buffer is not None:
            if buffer_version is None or buffer_version == pending_buffer.version:
                self._pending_buffer_changes.pop(buffer_id, None)
                self.notify_did_change(pending_buffer)
                self.changed()

    def notify_did_change(self, pending_buffer: PendingBuffer) -> None:
        view = pending_buffer.view
        if not view.is_valid():
            return
        file_name = view.file_name()
        if not file_name or view.window() != self._window:
            return
        # ensure view is opened.
        if file_name not in self._document_states:
            self.handle_did_open(view)
        for session in self._get_applicable_sessions(view):
            if session.state != ClientStates.READY:
                continue
            sync_kind = session.text_sync_kind()
            if sync_kind == TextDocumentSyncKindNone:
                continue
            changes = None if sync_kind == TextDocumentSyncKindFull else pending_buffer.changes
            # ViewLike vs sublime.View
            notification = did_change(view, changes)  # type: ignore
            session.send_notification(notification)


def extract_message(params: Any) -> str:
    return params.get("message", "???") if isinstance(params, dict) else "???"


class WindowManager(Manager):
    def __init__(
        self,
        window: WindowLike,
        workspace: ProjectFolders,
        settings: Settings,
        configs: ConfigRegistry,
        documents: DocumentHandler,
        diagnostics: DiagnosticsStorage,
        sublime: Any,
        on_closed: Optional[Callable] = None,
        server_panel_factory: Optional[Callable] = None
    ) -> None:
        self._window = window
        self._settings = settings
        self._configs = configs
        self.diagnostics = diagnostics
        self.documents = documents
        self.server_panel_factory = server_panel_factory
        self._sessions = dict()  # type: Dict[str, List[Session]]
        self._next_initialize_views = list()  # type: List[ViewLike]
        self._sublime = sublime
        self._restarting = False
        self._on_closed = on_closed
        self._is_closing = False
        self._initialization_lock = threading.Lock()
        self._workspace = workspace
        self._workspace.on_changed = self._on_project_changed
        self._workspace.on_switched = self._on_project_switched
        self._progress = dict()  # type: Dict[Any, Any]

    def window(self) -> sublime.Window:
        # WindowLike vs. sublime
        return self._window  # type: ignore

    def sessions(self, view: sublime.View, capability: Optional[str] = None) -> Generator[Session, None, None]:
        file_name = view.file_name() or ''
        for sessions in self._sessions.values():
            for session in sessions:
                if capability is None or capability in session.capabilities:
                    if session.state == ClientStates.READY and session.handles_path(file_name):
                        yield session

    def _on_project_changed(self, folders: List[str]) -> None:
        workspace_folders = get_workspace_folders(self._workspace.folders)
        for config_name in self._sessions:
            for session in self._sessions[config_name]:
                session.update_folders(workspace_folders)

    def _on_project_switched(self, folders: List[str]) -> None:
        debug('project switched - ending all sessions')
        self.end_sessions()

    def get_session(self, config_name: str, file_path: str) -> Optional[Session]:
        return self._find_session(config_name, file_path)

    def _is_session_ready(self, config_name: str, file_path: str) -> bool:
        maybe_session = self._find_session(config_name, file_path)
        return maybe_session is not None and maybe_session.state == ClientStates.READY

    def _can_start_config(self, config_name: str, file_path: str) -> bool:
        return not bool(self._find_session(config_name, file_path))

    def _find_session(self, config_name: str, file_path: str) -> Optional[Session]:
        if config_name in self._sessions:
            for session in self._sessions[config_name]:
                if session.handles_path(file_path):
                    return session
        return None

    def update_configs(self) -> None:
        self._configs.update()

    def enable_config(self, config_name: str) -> None:
        enable_in_project(self._window, config_name)
        self.update_configs()
        self._sublime.set_timeout_async(self.start_active_views, 500)
        self._window.status_message("{} enabled, starting server...".format(config_name))

    def disable_config(self, config_name: str) -> None:
        disable_in_project(self._window, config_name)
        self.update_configs()
        self.end_config_sessions(config_name)

    def start_active_views(self) -> None:
        active_views = get_active_views(self._window)
        debug('window {} starting {} initial views'.format(self._window.id(), len(active_views)))
        for view in active_views:
            if view.file_name():
                self._workspace.update()
                self._initialize_on_open(view)
                self.documents.handle_did_open(view)

    def activate_view(self, view: ViewLike) -> None:
        file_name = view.file_name() or ""
        if not self.documents.has_document_state(file_name):
            self._workspace.update()
            self._initialize_on_open(view)

    def _open_after_initialize(self, view: ViewLike) -> None:
        if any(v for v in self._next_initialize_views if v.id() == view.id()):
            return
        self._next_initialize_views.append(view)

    def _open_pending_views(self) -> None:
        opening = list(self._next_initialize_views)
        self._next_initialize_views = []
        for view in opening:
            debug('opening after initialize', view.file_name())
            self._initialize_on_open(view)

    def _initialize_on_open(self, view: ViewLike) -> None:
        file_path = view.file_name() or ""

        if not self._workspace.includes_path(file_path):
            return

        def needed_configs(configs: 'List[ClientConfig]') -> 'List[ClientConfig]':
            new_configs = []
            for c in configs:
                if c.name not in self._sessions:
                    new_configs.append(c)
                else:
                    session = next((s for s in self._sessions[c.name] if s.handles_path(file_path)), None)
                    if session:
                        if session.state != ClientStates.READY:
                            debug('scheduling for delayed open, session {} not ready: {}'.format(c.name, file_path))
                            self._open_after_initialize(view)
                        else:
                            debug('found ready session {} for {}'.format(c.name, file_path))
                    else:
                        debug('path not in existing {} session: {}'.format(c.name, file_path))
                        new_configs.append(c)

            return new_configs

        # have all sessions for this document been started?
        with self._initialization_lock:
            new_configs = needed_configs(self._configs.syntax_configs(view, include_disabled=True))

            if any(new_configs):
                # TODO: cannot observe project setting changes
                # have to check project overrides every session request
                self.update_configs()
                startable_configs = needed_configs(self._configs.syntax_configs(view))

                for config in startable_configs:

                    debug("window {} requests {} for {}".format(self._window.id(), config.name, file_path))
                    self.start(config, view)  # type: ignore

    def start(self, config: ClientConfig, initiating_view: sublime.View) -> None:
        file_path = initiating_view.file_name() or ''
        if not self._can_start_config(config.name, file_path):
            debug('Already starting on this window:', config.name)
            return
        self._window.status_message("Starting " + config.name + "...")
        try:
            workspace_folders = sorted_workspace_folders(self._workspace.folders, file_path)
            session_type = get_session_type(config.name)
            session = session_type(self, self._settings, workspace_folders, config)
            if self.server_panel_factory:
                session.logger.sink = self._payload_log_sink
            if workspace_folders:
                cwd = workspace_folders[0].path
            elif file_path:
                cwd = os.path.dirname(file_path)
            else:
                cwd = tempfile.tempdir
            # WindowLike vs sublime.Window
            session.initialize(create_transport(config, cwd, self._window, session))  # type: ignore
            self._sessions.setdefault(config.name, []).append(session)
            debug("window {} added session {}".format(self._window.id(), config.name))
        except Exception as e:
            message = "\n\n".join([
                "Could not start {}",
                "{}",
                "Server will be disabled for this window"
            ]).format(config.name, str(e))
            self._configs.disable_temporarily(config.name)
            self._sublime.message_dialog(message)

    def handle_message_request(self, session: Session, params: Any, request_id: Any) -> None:
        handler = MessageRequestHandler(self._window.active_view(), session, request_id, params,  # type: ignore
                                        session.config.name)
        handler.show()

    def restart_sessions(self) -> None:
        self._restarting = True
        self.end_sessions()

    def end_sessions(self) -> None:
        self.documents.reset()
        for config_name in list(self._sessions):
            self.end_config_sessions(config_name)

    def end_config_sessions(self, config_name: str) -> None:
        config_sessions = self._sessions.pop(config_name, [])
        for session in config_sessions:
            session.end()

    def get_project_path(self, file_path: str) -> Optional[str]:
        candidate = None  # type: Optional[str]
        for folder in self._workspace.folders:
            if file_path.startswith(folder):
                if candidate is None or len(folder) > len(candidate):
                    candidate = folder
        return candidate

    def _payload_log_sink(self, message: str) -> None:
        self._sublime.set_timeout_async(lambda: self.handle_server_message(":", message), 0)

<<<<<<< HEAD
    def on_post_initialize(self, session: Session) -> None:
        with self._initialization_lock:
            session.send_notification(Notification.initialized())
            document_sync = session.capabilities.get("textDocumentSync")
            if document_sync:
                self.documents.add_session(session)
            self._window.status_message("{} initialized".format(session.config.name))
            sublime.set_timeout_async(self._open_pending_views)
=======
        client.on_notification(
            "window/logMessage",
            lambda params: self._handle_log_message(session.config.name, params))

    def _handle_post_initialize(self, session: Session) -> None:

        # handle server requests and notifications
        session.on_request(
            "workspace/applyEdit",
            lambda params, request_id: self._apply_workspace_edit(params, session.client, request_id))

        session.on_request(
            "window/workDoneProgress/create",
            lambda params, request_id: self._receive_progress_token(params, session.client, request_id))

        session.on_notification(
            "textDocument/publishDiagnostics",
            lambda params: self.diagnostics.receive(session.config.name, params))

        session.on_notification(
            "$/progress",
            lambda params: self._handle_progress_notification(params))

        self._handlers.on_initialized(session.config.name, self._window, session.client)

        session.client.send_notification(Notification.initialized())

        document_sync = session.capabilities.get("textDocumentSync")
        if document_sync:
            self.documents.add_session(session)
        self._window.status_message("{} initialized".format(session.config.name))

        self._open_pending_views()
>>>>>>> 7018c3cc

    def handle_view_closed(self, view: ViewLike) -> None:
        if view.file_name():
            if not self._is_closing:
                if not self._window.is_valid():
                    # try to detect close synchronously (for quitting)
                    self._handle_window_closed()
                else:
                    # in case the window is invalidated after the last view is closed
                    self._sublime.set_timeout_async(lambda: self._check_window_closed(), 100)

    def _check_window_closed(self) -> None:
        if not self._is_closing and not self._window.is_valid():
            self._handle_window_closed()

    def _receive_progress_token(self, params: Dict[str, Any], client: Client, request_id: Any) -> None:
        self._progress[params['token']] = dict()
        client.send_response(Response(request_id, None))

    def _handle_progress_notification(self, params: Dict[str, Any]) -> None:
        token = params['token']
        if token not in self._progress:
            debug('unknown $/progress token: {}'.format(token))
            return
        value = params['value']
        if value['kind'] == 'begin':
            self._progress[token]['title'] = value['title']  # mandatory
            self._progress[token]['message'] = value.get('message')  # optional
            self._window.status_message(self._progress_string(token, value))
        elif value['kind'] == 'report':
            self._window.status_message(self._progress_string(token, value))
        elif value['kind'] == 'end':
            if value.get('message'):
                status_msg = self._progress[token]['title'] + ': ' + value['message']
                self._window.status_message(status_msg)
            self._progress.pop(token, None)

    def _progress_string(self, token: Any, value: Dict[str, Any]) -> str:
        status_msg = self._progress[token]['title']
        progress_message = value.get('message')  # optional
        progress_percentage = value.get('percentage')  # optional
        if progress_message:
            self._progress[token]['message'] = progress_message
            status_msg += ': ' + progress_message
        elif self._progress[token]['message']:  # reuse last known message if not present
            status_msg += ': ' + self._progress[token]['message']
        if progress_percentage:
            fmt = ' ({:.1f}%)' if isinstance(progress_percentage, float) else ' ({}%)'
            status_msg += fmt.format(progress_percentage)
        return status_msg

    def _handle_window_closed(self) -> None:
        debug('window {} closed, ending sessions'.format(self._window.id()))
        self._is_closing = True
        self.end_sessions()

    def _handle_all_sessions_ended(self) -> None:
        debug('clients for window {} unloaded'.format(self._window.id()))
        if self._restarting:
            debug('window {} sessions unloaded - restarting'.format(self._window.id()))
            sublime.set_timeout(self.start_active_views, 0)
        elif not self._window.is_valid():
            debug('window {} closed and sessions unloaded'.format(self._window.id()))
            if self._on_closed:
                self._on_closed()

    def on_post_exit(self, session: Session, exit_code: int, exception: Optional[Exception]) -> None:
        sublime.set_timeout(lambda: self._on_post_exit_main_thread(session, exit_code, exception))

    def _on_post_exit_main_thread(self, session: Session, exit_code: int, exception: Optional[Exception]) -> None:
        self.documents.remove_session(session.config.name)
        for view in self._window.views():
            file_name = view.file_name()
            if file_name:
                self.diagnostics.remove(file_name, session.config.name)
        sessions = self._sessions.get(session.config.name)
        if sessions is not None:
            sessions = [s for s in sessions if id(s) != id(session)]
            if sessions:
                self._sessions[session.config.name] = sessions
            else:
                self._sessions.pop(session.config.name)
        if exit_code != 0:
            self._window.status_message("{} exited with status code {}".format(session.config.name, exit_code))
            fmt = "{0} exited with status code {1}.\n\nDo you want to restart {0}?\n\nIf you choose Cancel, {0} will "\
                  "be disabled for this window until you restart Sublime Text."
            msg = fmt.format(session.config.name, exit_code)
            if sublime.ok_cancel_dialog(msg, "Restart {}".format(session.config.name)):
                v = self._window.active_view()
                if not v:
                    return
                sublime.set_timeout(lambda: self.start(session.config, v))  # type: ignore
            else:
                self._configs.disable_temporarily(session.config.name)
        if exception:
            self._window.status_message("{} exited with an exception: {}".format(session.config.name, exception))
        if not self._sessions:
            self._handle_all_sessions_ended()

    def handle_server_message(self, server_name: str, message: str) -> None:
        if not self.server_panel_factory:
            return
        panel = self.server_panel_factory(self._window)
        if not panel:
            return debug("no server panel for window", self._window.id())
        panel.run_command("lsp_update_server_panel", {"prefix": server_name, "message": message})

    def handle_log_message(self, session: Session, params: Any) -> None:
        self.handle_server_message(session.config.name, extract_message(params))

    def handle_stderr_log(self, session: Session, message: str) -> None:
        if self._settings.log_stderr:
            self.handle_server_message(session.config.name, message)

    def handle_show_message(self, session: Session, params: Any) -> None:
        self._sublime.status_message("{}: {}".format(session.config.name, extract_message(params)))


class WindowRegistry(object):
    def __init__(self, configs: GlobalConfigs, documents: Any, sublime: Any) -> None:
        self._windows = {}  # type: Dict[int, WindowManager]
        self._configs = configs
        self._documents = documents
        self._sublime = sublime
        self._diagnostics_ui_class = None  # type: Optional[Callable]
        self._server_panel_factory = None  # type: Optional[Callable]
        self._settings = None  # type: Optional[Settings]

    def set_diagnostics_ui(self, ui_class: Any) -> None:
        self._diagnostics_ui_class = ui_class

    def set_server_panel_factory(self, factory: Callable) -> None:
        self._server_panel_factory = factory

    def set_settings_factory(self, settings: Settings) -> None:
        self._settings = settings

    def lookup(self, window: Any) -> WindowManager:
        state = self._windows.get(window.id())
        if state is None:
            if not self._settings:
                raise RuntimeError("no settings")
            workspace = ProjectFolders(window)
            window_configs = self._configs.for_window(window)
            window_documents = self._documents.for_window(window, workspace, window_configs)
            diagnostics_ui = self._diagnostics_ui_class(window,
                                                        window_documents) if self._diagnostics_ui_class else None
            state = WindowManager(
                window=window,
                workspace=workspace,
                settings=self._settings,
                configs=window_configs,
                documents=window_documents,
                diagnostics=DiagnosticsStorage(diagnostics_ui),
                sublime=self._sublime,
                on_closed=lambda: self._on_closed(window),
                server_panel_factory=self._server_panel_factory)
            self._windows[window.id()] = state
        return state

    def _on_closed(self, window: WindowLike) -> None:
        if window.id() in self._windows:
            del self._windows[window.id()]<|MERGE_RESOLUTION|>--- conflicted
+++ resolved
@@ -539,7 +539,6 @@
     def _payload_log_sink(self, message: str) -> None:
         self._sublime.set_timeout_async(lambda: self.handle_server_message(":", message), 0)
 
-<<<<<<< HEAD
     def on_post_initialize(self, session: Session) -> None:
         with self._initialization_lock:
             session.send_notification(Notification.initialized())
@@ -548,41 +547,6 @@
                 self.documents.add_session(session)
             self._window.status_message("{} initialized".format(session.config.name))
             sublime.set_timeout_async(self._open_pending_views)
-=======
-        client.on_notification(
-            "window/logMessage",
-            lambda params: self._handle_log_message(session.config.name, params))
-
-    def _handle_post_initialize(self, session: Session) -> None:
-
-        # handle server requests and notifications
-        session.on_request(
-            "workspace/applyEdit",
-            lambda params, request_id: self._apply_workspace_edit(params, session.client, request_id))
-
-        session.on_request(
-            "window/workDoneProgress/create",
-            lambda params, request_id: self._receive_progress_token(params, session.client, request_id))
-
-        session.on_notification(
-            "textDocument/publishDiagnostics",
-            lambda params: self.diagnostics.receive(session.config.name, params))
-
-        session.on_notification(
-            "$/progress",
-            lambda params: self._handle_progress_notification(params))
-
-        self._handlers.on_initialized(session.config.name, self._window, session.client)
-
-        session.client.send_notification(Notification.initialized())
-
-        document_sync = session.capabilities.get("textDocumentSync")
-        if document_sync:
-            self.documents.add_session(session)
-        self._window.status_message("{} initialized".format(session.config.name))
-
-        self._open_pending_views()
->>>>>>> 7018c3cc
 
     def handle_view_closed(self, view: ViewLike) -> None:
         if view.file_name():
@@ -597,42 +561,6 @@
     def _check_window_closed(self) -> None:
         if not self._is_closing and not self._window.is_valid():
             self._handle_window_closed()
-
-    def _receive_progress_token(self, params: Dict[str, Any], client: Client, request_id: Any) -> None:
-        self._progress[params['token']] = dict()
-        client.send_response(Response(request_id, None))
-
-    def _handle_progress_notification(self, params: Dict[str, Any]) -> None:
-        token = params['token']
-        if token not in self._progress:
-            debug('unknown $/progress token: {}'.format(token))
-            return
-        value = params['value']
-        if value['kind'] == 'begin':
-            self._progress[token]['title'] = value['title']  # mandatory
-            self._progress[token]['message'] = value.get('message')  # optional
-            self._window.status_message(self._progress_string(token, value))
-        elif value['kind'] == 'report':
-            self._window.status_message(self._progress_string(token, value))
-        elif value['kind'] == 'end':
-            if value.get('message'):
-                status_msg = self._progress[token]['title'] + ': ' + value['message']
-                self._window.status_message(status_msg)
-            self._progress.pop(token, None)
-
-    def _progress_string(self, token: Any, value: Dict[str, Any]) -> str:
-        status_msg = self._progress[token]['title']
-        progress_message = value.get('message')  # optional
-        progress_percentage = value.get('percentage')  # optional
-        if progress_message:
-            self._progress[token]['message'] = progress_message
-            status_msg += ': ' + progress_message
-        elif self._progress[token]['message']:  # reuse last known message if not present
-            status_msg += ': ' + self._progress[token]['message']
-        if progress_percentage:
-            fmt = ' ({:.1f}%)' if isinstance(progress_percentage, float) else ' ({}%)'
-            status_msg += fmt.format(progress_percentage)
-        return status_msg
 
     def _handle_window_closed(self) -> None:
         debug('window {} closed, ending sessions'.format(self._window.id()))
